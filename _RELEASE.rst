--- conflicted
+++ resolved
@@ -2,12 +2,7 @@
 
 This release removes the following strategies:
 
-<<<<<<< HEAD
-*  :func:`~hypothesis.strategies.streaming` (deprecated in 3.15.0).  Its use
-   should be replaced with direct use of the
-=======
 *  :func:`~hypothesis.strategies.choices` and
    :func:`~hypothesis.strategies.streaming` (both deprecated in 3.15.0).
    Their use should be replaced with direct use of the
->>>>>>> 2935854f
    :func:`~hypothesis.strategies.data` strategy.